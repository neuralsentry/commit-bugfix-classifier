![NeuralSentry Logo](.github/img/neuralsentry-full-light.png)
# commit-bugfix-classifier
`commit-bugfix-classifier` is a tool that clones remote Git repositories, extracts commit information, and classifies commits using euralSentry's [bugfix classification model](https://huggingface.co/neuralsentry/starencoder-git-commit-bugfix-classification).
![Demo Gif](.github/img/demo.gif)
## Installation
<<<<<<< HEAD
*Requires installation of Python and pip as prerequisites*

**Windows**


```ps1
# Optional (venv)
python -m venv venv
venv\Scripts\activate

# Install Pytorch
# See: https://pytorch.org/get-started/locally/
# For systems with NVIDIA GPUs:
pip3 install torch --index-url https://download.pytorch.org/whl/cu118

# For systems without NVIDIA GPUs:
pip3 install torch

# Install dependencies
pip install -r requirements.txt
```

**Linux**

=======
*Python 3.11+ and pip is required*
>>>>>>> 29455148
```bash
# Optional (venv)
python3 -m venv venv
source venv/bin/activate

# Install Pytorch
# See: https://pytorch.org/get-started/locally/
# For systems with NVIDIA GPUs:
<<<<<<< HEAD
pip3 install torch --index-url https://download.pytorch.org/whl/cu118

# For systems without NVIDIA GPUs:
pip3 install torch --index-url https://download.pytorch.org/whl/cpu
=======
pip install torch torchvision torchaudio --index-url https://download.pytorch.org/whl/cu118

# For systems without NVIDIA GPUs:
pip install torch torchvision torchaudio --index-url https://download.pytorch.org/whl/cpu
>>>>>>> 29455148

# Install dependencies
pip install -r requirements.txt
```
## Usage
### Built-in Help
```bash
python main.py --help
```
### Example
**Windows**
```ps1
python main.py `
  -i data/examples.txt `
  --output data/output.csv `
  --bugfix-threshold 0.95 `
  --batch-size 32 `
  --after "2023-01-01"
```

**Linux**
```bash
python main.py \
  -i data/examples.txt \
  --output data/output.csv \
  --bugfix-threshold 0.95 \
  --batch-size 32 \
  --after "2023-01-01"
```<|MERGE_RESOLUTION|>--- conflicted
+++ resolved
@@ -3,34 +3,7 @@
 `commit-bugfix-classifier` is a tool that clones remote Git repositories, extracts commit information, and classifies commits using euralSentry's [bugfix classification model](https://huggingface.co/neuralsentry/starencoder-git-commit-bugfix-classification).
 ![Demo Gif](.github/img/demo.gif)
 ## Installation
-<<<<<<< HEAD
-*Requires installation of Python and pip as prerequisites*
-
-**Windows**
-
-
-```ps1
-# Optional (venv)
-python -m venv venv
-venv\Scripts\activate
-
-# Install Pytorch
-# See: https://pytorch.org/get-started/locally/
-# For systems with NVIDIA GPUs:
-pip3 install torch --index-url https://download.pytorch.org/whl/cu118
-
-# For systems without NVIDIA GPUs:
-pip3 install torch
-
-# Install dependencies
-pip install -r requirements.txt
-```
-
-**Linux**
-
-=======
 *Python 3.11+ and pip is required*
->>>>>>> 29455148
 ```bash
 # Optional (venv)
 python3 -m venv venv
@@ -39,17 +12,10 @@
 # Install Pytorch
 # See: https://pytorch.org/get-started/locally/
 # For systems with NVIDIA GPUs:
-<<<<<<< HEAD
 pip3 install torch --index-url https://download.pytorch.org/whl/cu118
 
 # For systems without NVIDIA GPUs:
 pip3 install torch --index-url https://download.pytorch.org/whl/cpu
-=======
-pip install torch torchvision torchaudio --index-url https://download.pytorch.org/whl/cu118
-
-# For systems without NVIDIA GPUs:
-pip install torch torchvision torchaudio --index-url https://download.pytorch.org/whl/cpu
->>>>>>> 29455148
 
 # Install dependencies
 pip install -r requirements.txt
